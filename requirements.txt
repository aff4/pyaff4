--- conflicted
+++ resolved
@@ -1,16 +1,8 @@
-<<<<<<< HEAD
-future == 0.17.1
-python-snappy
-rdflib[sparql] == 4.2.2
-intervaltree
-pyyaml == 5.1
-=======
 future == 1.0.0
 aff4-snappy @ git+https://github.com/aff4/aff4-snappy@88aba3a3fe4b3f9c20bcfeb5b4c1935c801760bb  # Use source version of aff4-snappy to be able to build on ARM64 (https://github.com/aff4/aff4-snappy/pull/2)
 rdflib[sparql] == 4.2.2
 intervaltree
 pyyaml
->>>>>>> 6a53bdbc
 tzlocal == 2.1
 html5lib == 1.0.1
 python-dateutil == 2.8.0
