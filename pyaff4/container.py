from __future__ import print_function
from __future__ import absolute_import
from __future__ import unicode_literals
# Copyright 2016-2018 Schatz Forensic Pty Ltd. All rights reserved.
#
# Licensed under the Apache License, Version 2.0 (the "License"); you may not
# use this file except in compliance with the License.  You may obtain a copy of
# the License at
#
# http://www.apache.org/licenses/LICENSE-2.0
#
# Unless required by applicable law or agreed to in writing, software
# distributed under the License is distributed on an "AS IS" BASIS, WITHOUT
# WARRANTIES OR CONDITIONS OF ANY KIND, either express or implied.  See the
# License for the specific language governing permissions and limitations under
# the License.

from builtins import next
from builtins import str
from builtins import object

from pyaff4.utils import SmartStr
from pyaff4 import data_store, aff4_image
from pyaff4 import hashes
from pyaff4 import lexicon
from pyaff4 import aff4_map
from pyaff4 import rdfvalue
from pyaff4 import aff4
from pyaff4 import escaping
from pyaff4.aff4_metadata import RDFObject
from pyaff4 import zip
from pyaff4.version import Version
<<<<<<< HEAD
from pyaff4 import utils
=======
>>>>>>> d79d6541

import yaml
import uuid


class Image(object):
    def __init__(self, image, resolver, dataStream):
        self.image = image
        self.urn = image.urn
        self.resolver = resolver
        self.dataStream = dataStream

def parseProperties(propertiesText):
    res = {}
    for line in propertiesText.split("\n"):
        try:
            (prop, value) = line.split("=")
            res[prop] = value
        except:
            pass
    return res


class Container(object):
    def __init__(self, version, volumeURN, resolver, lex):
        self.urn = volumeURN
        self.lexicon = lex
        self.resolver = resolver
        self.version = version

    def getMetadata(self, klass):
        try:
            m = next(self.resolver.QueryPredicateObject(lexicon.AFF4_TYPE, self.lexicon.of(klass)))
            return RDFObject(m, self.resolver, self.lexicon)
        except:
            return None

    @staticmethod
    def identify(filename):
        """Public method to identify a filename as an AFF4 container."""
        return Container.identifyURN(rdfvalue.URN.FromFileName(filename))


    @staticmethod
    def identifyURN(urn):
        with data_store.MemoryDataStore(lexicon.standard) as resolver:
            with zip.ZipFile.NewZipFile(resolver, Version(0,1,"pyaff4"), urn) as zip_file:
                if len(list(zip_file.members.keys())) == 0:
                    # it's a new zipfile
                    raise IOError("Not an AFF4 Volume")

                try:
                    with zip_file.OpenZipSegment("version.txt") as version_segment:
                        # AFF4 Std v1.0 introduced the version file
                        versionTxt = version_segment.ReadAll()
                        #resolver.Close(version)
<<<<<<< HEAD
                        version = parseProperties(versionTxt.decode("utf-8"))
=======
                        version = parseProperties(versionTxt)
>>>>>>> d79d6541
                        version = Version.create(version)
                        return (version, lexicon.standard)
                except:
                    if str(resolver.aff4NS) == lexicon.AFF4_NAMESPACE:
                        # Rekall defined the new AFF4 namespace post the Wirespeed paper
                        return (Version(1,0,"pyaff4"), lexicon.scudette)
                    else:
                        # Wirespeed (Evimetry) 1.x and Evimetry 2.x stayed with the original namespace
                        return (Version(0,1,"pyaff4"), lexicon.legacy)

    def isMap(self, stream):
        types = self.resolver.QuerySubjectPredicate(stream, lexicon.AFF4_TYPE)
        if self.lexicon.map in types:
            return True
        return False

    @staticmethod
    def open(filename):
        """Public method to open a filename as an AFF4 container."""
        return Container.openURN(rdfvalue.URN.FromFileName(filename))

    @staticmethod
    def createURN(resolver, container_urn):
        """Public method to create a new writable locical AFF4 container."""

        resolver.Set(container_urn, lexicon.AFF4_STREAM_WRITE_MODE, rdfvalue.XSDString("truncate"))

        version = Version(1, 1, "pyaff4")
        with zip.ZipFile.NewZipFile(resolver, version, container_urn) as zip_file:
            volume_urn = zip_file.urn
            return WritableLogicalImageContainer(version, volume_urn, resolver, lexicon.standard)

    @staticmethod
    def openURN(urn):
        return Container.openURNtoContainer(urn).image.dataStream

    @staticmethod
    def new(urn):
        lex = lexicon.standard
        resolver = data_store.MemoryDataStore(lex)
        with zip.ZipFile.NewZipFile(resolver, urn) as zip_file:
            volumeURN = zip_file.urn
            imageURN = next(resolver.QueryPredicateObject(lexicon.AFF4_TYPE, lex.Image))

            datastreams = list(resolver.QuerySubjectPredicate(imageURN, lex.dataStream))

            for stream in datastreams:
                if lex.map in resolver.QuerySubjectPredicate(stream, lexicon.AFF4_TYPE):
                    dataStream = resolver.AFF4FactoryOpen(stream)
                    image = aff4.Image(resolver, urn=imageURN)
                    dataStream.parent = image

                    return PhysicalImageContainer(volumeURN, resolver, lex, image, dataStream)
                

    @staticmethod
    def openURNtoContainer(urn, mode=None):
            (version, lex) = Container.identifyURN(urn)
            resolver = data_store.MemoryDataStore(lex)

            if mode != None and mode == "+":
                resolver.Set(urn, lexicon.AFF4_STREAM_WRITE_MODE,
                             rdfvalue.XSDString("append"))

            with zip.ZipFile.NewZipFile(resolver, version, urn) as zip_file:
                volumeURN = zip_file.urn
                if lex == lexicon.standard:
                    images = list(resolver.QueryPredicateObject(lexicon.AFF4_TYPE, lex.Image))
                    imageURN = images[0]

                    datastreams = list(resolver.QuerySubjectPredicate(imageURN, lex.dataStream))

                    if len(datastreams) > 0:
                        # it is a disk image or a memory image

                        for stream in datastreams:
                            if lex.map in resolver.QuerySubjectPredicate(stream, lexicon.AFF4_TYPE):
                                dataStream = resolver.AFF4FactoryOpen(stream)
                                image = aff4.Image(resolver, urn=imageURN)
                                dataStream.parent = image

                                return PhysicalImageContainer(version, volumeURN, resolver, lex, image, dataStream)

                    else:
                        # it is a logical image
                        if version.is11():
                            # AFF4 logical images are defined at version 1.1
                            if mode != None and mode == "+":
                                return WritableLogicalImageContainer(version, volumeURN, resolver, lex)
                            else:
                                return LogicalImageContainer(version, volumeURN, resolver, lex)
                        else:
                            # scudette's winpmem pre-std implementation is at 1.0
                            lex = lexicon.pmemlogical
                            return PreStdLogicalImageContainer(version, volumeURN, resolver, lex)




                elif lex == lexicon.scudette:
                    m = next(resolver.QueryPredicateObject(lexicon.AFF4_TYPE, lex.map))
                    cat = next(resolver.QuerySubjectPredicate(m, lex.category))
                    if cat == lex.memoryPhysical:
                        dataStream = resolver.AFF4FactoryOpen(m)

                        image = aff4.Image(resolver, urn=m)
                        dataStream.parent = image

                        legacyYamlInfoURI = dataStream.urn.Append("information.yaml")
                        try:
                            with resolver.AFF4FactoryOpen(legacyYamlInfoURI) as fd:
                                txt = fd.read(10000000)
                                dt = yaml.safe_load(txt)
                                CR3 = dt["Registers"]["CR3"]
                                resolver.Add(dataStream.parent.urn, lexicon.standard.memoryPageTableEntryOffset, rdfvalue.XSDInteger(CR3))
                                kaslr_slide = dt["kaslr_slide"]
                                resolver.Add(dataStream.parent.urn, lexicon.standard.OSXKALSRSlide, rdfvalue.XSDInteger(kaslr_slide))
                        except:
                            pass

                        return PhysicalImageContainer(version, volumeURN, resolver, lex, image, dataStream)


    def __enter__(self):
        return self

    def __exit__(self, exc_type, exc_value, traceback):
        # Return ourselves to the resolver cache.
        #self.resolver.Return()
        self.resolver.Flush()
        #self.resolver.Return(self.resolver)
        #pass

class PhysicalImageContainer(Container):
    def __init__(self, version, volumeURN, resolver, lex, image, dataStream):
        super(PhysicalImageContainer, self).__init__(version, volumeURN, resolver, lex)
        self.image = Image(image, resolver, dataStream)
        self.dataStream = dataStream

class LogicalImageContainer(Container):
    def __init__(self, version, volumeURN, resolver, lex):
        super(LogicalImageContainer, self).__init__(version, volumeURN, resolver, lex)

    def images(self):
        _images = self.resolver.QueryPredicateObject(lexicon.AFF4_TYPE, lexicon.standard11.FileImage)
        for image in _images:
            pathName = next(self.resolver.QuerySubjectPredicate(image, lexicon.standard11.pathName))
            yield aff4.LogicalImage(self.resolver, self.urn, image, pathName)

    def open(self, urn):
        pathName = next(self.resolver.QuerySubjectPredicate(urn, lexicon.standard11.pathName))
        return aff4.LogicalImage(self.resolver, self.urn, urn, pathName)

    def __exit__(self, exc_type, exc_value, traceback):
        # Return ourselves to the resolver cache.
<<<<<<< HEAD
        self.resolver.Flush()
        #return self
=======
        #self.resolver.Return(self)
        return self
>>>>>>> d79d6541

class PreStdLogicalImageContainer(LogicalImageContainer):
    def __init__(self, version, volumeURN, resolver, lex):
        super(PreStdLogicalImageContainer, self).__init__(version, volumeURN, resolver, lex)

    def images(self):
        _images = self.resolver.QueryPredicateObject(lexicon.AFF4_TYPE, lexicon.standard.Image)
        for image in _images:
            pathName = next(self.resolver.QuerySubjectPredicate(image, self.lexicon.pathName))
            yield aff4.LogicalImage(self.resolver, self.urn, image, pathName)

    def open(self, urn):
        pathName = next(self.resolver.QuerySubjectPredicate(urn, self.lexicon.pathName))
        return aff4.LogicalImage(self.resolver, self.urn, urn, pathName)

    def __exit__(self, exc_type, exc_value, traceback):
        # Return ourselves to the resolver cache.
        #self.resolver.Return(self)
        return self

    def __enter__(self):
        return self

class WritableLogicalImageContainer(Container):

    # logical images geater than this size are stored in ImageStreams
    # smaller ones in Zip Segments
    maxSegmentResidentSize = 1 * 1024 * 1024
<<<<<<< HEAD
    #maxSegmentResidentSize = 2
=======
    #maxSegmentResidentSize = 5
>>>>>>> d79d6541

    def __init__(self, version, volumeURN, resolver, lex):
        super(WritableLogicalImageContainer, self).__init__(version, volumeURN, resolver, lex)

        with self.resolver.AFF4FactoryOpen(self.urn) as volume:
            container_description_urn = self.urn.Append("container.description")
            volume.version = self.version

            # create the container description if we aren't appending
            if not volume.ContainsMember(container_description_urn):
                with volume.CreateMember(container_description_urn) as container_description_file:
                    container_description_file.Write(SmartStr(volume.urn.value))

            # create the version segment if we aren't appending
            version_urn = self.urn.Append("version.txt")
            if not volume.ContainsMember(version_urn):
                with volume.CreateMember(version_urn) as versionFile:
                    # AFF4 logical containers are at v1.1
                    versionFile.Write(SmartStr(str(self.version)))


    # write the logical stream as a compressed block stream using the Stream API
    def writeCompressedBlockStream(self, image_urn, filename, readstream):
        with aff4_image.AFF4Image.NewAFF4Image(self.resolver, image_urn, self.urn) as stream:
            stream.compression = lexicon.AFF4_IMAGE_COMPRESSION_SNAPPY
            stream.WriteStream(readstream)

        # write the logical stream as a zip segment using the Stream API
    def writeZipStream(self, image_urn, filename, readstream):
        with self.resolver.AFF4FactoryOpen(self.urn) as volume:
            with volume.CreateMember(image_urn) as streamed:
                streamed.compression_method = zip.ZIP_DEFLATE
                streamed.WriteStream(readstream)

    # create a file like object for writing a logical image as a new compressed block stream
    def newCompressedBlockStream(self, image_urn, filename):
        stream = aff4_image.AFF4Image.NewAFF4Image(self.resolver, image_urn, self.urn)
        stream.compression = lexicon.AFF4_IMAGE_COMPRESSION_SNAPPY
        return stream

    # create a file like object for writing a logical image as a new zip segment
    def newZipStream(self, image_urn, filename):
        with self.resolver.AFF4FactoryOpen(self.urn) as volume:
            writer = volume.CreateMember(image_urn)
            writer.compression_method = zip.ZIP_DEFLATE
            return writer

    # create a file like object for writing a logical image
    def newLogicalStream(self, filename, length):
        image_urn = None
        if self.isAFF4Collision(filename):
            image_urn = rdfvalue.URN("aff4://%s" % uuid.uuid4())
        else:
            image_urn = self.urn.Append(escaping.arnPathFragment_from_path(filename), quote=False)

        writer = None
        if length > self.maxSegmentResidentSize:
            writer = self.newCompressedBlockStream(image_urn, filename)
        else:
            writer = self.newZipStream(image_urn, filename)

        self.resolver.Add(image_urn, rdfvalue.URN(lexicon.AFF4_TYPE), rdfvalue.URN(lexicon.standard11.FileImage))
        self.resolver.Add(image_urn, rdfvalue.URN(lexicon.AFF4_TYPE), rdfvalue.URN(lexicon.standard.Image))
        self.resolver.Add(image_urn, rdfvalue.URN(lexicon.standard11.pathName), rdfvalue.XSDString(filename))
        return writer

    def writeLogicalStream(self, filename, readstream, length):
        image_urn = None
        if self.isAFF4Collision(filename):
            image_urn = rdfvalue.URN("aff4://%s" % uuid.uuid4())
        else:
            image_urn = self.urn.Append(escaping.arnPathFragment_from_path(filename), quote=False)

        if length > self.maxSegmentResidentSize:
            self.writeCompressedBlockStream(image_urn, filename, readstream)
        else:
            self.writeZipStream(image_urn, filename, readstream)
            #self.resolver.Set(image_urn, rdfvalue.URN(lexicon.AFF4_TYPE), rdfvalue.URN(lexicon.AFF4_ZIP_SEGMENT_IMAGE_TYPE))

        self.resolver.Add(image_urn, rdfvalue.URN(lexicon.AFF4_TYPE), rdfvalue.URN(lexicon.standard11.FileImage))
        self.resolver.Add(image_urn, rdfvalue.URN(lexicon.AFF4_TYPE), rdfvalue.URN(lexicon.standard.Image))
        self.resolver.Add(image_urn, rdfvalue.URN(lexicon.standard11.pathName), rdfvalue.XSDString(filename))
        return image_urn

    def writeLogical(self, filename, readstream, length):
        image_urn = None
        if self.isAFF4Collision(filename):
            image_urn = rdfvalue.URN("aff4://%s" % uuid.uuid4())
        else:
            image_urn = self.urn.Append(escaping.arnPathFragment_from_path(filename), quote=False)

        if length > self.maxSegmentResidentSize:
            self.writeCompressedBlockStream(image_urn, filename, readstream)
        else:
            self.writeZipStream(image_urn, filename, readstream)
            #self.resolver.Set(image_urn, rdfvalue.URN(lexicon.AFF4_TYPE), rdfvalue.URN(lexicon.AFF4_ZIP_SEGMENT_IMAGE_TYPE))

        self.resolver.Add(image_urn, rdfvalue.URN(lexicon.AFF4_TYPE), rdfvalue.URN(lexicon.standard11.FileImage))
        self.resolver.Add(image_urn, rdfvalue.URN(lexicon.AFF4_TYPE), rdfvalue.URN(lexicon.standard.Image))
        self.resolver.Add(image_urn, rdfvalue.URN(lexicon.standard11.pathName), rdfvalue.XSDString(filename))
        return image_urn

    def isAFF4Collision(self, filename):
        if filename in ["information.turtle", "version.txt", "container.description"]:
            return True
        return False
<|MERGE_RESOLUTION|>--- conflicted
+++ resolved
@@ -30,10 +30,7 @@
 from pyaff4.aff4_metadata import RDFObject
 from pyaff4 import zip
 from pyaff4.version import Version
-<<<<<<< HEAD
 from pyaff4 import utils
-=======
->>>>>>> d79d6541
 
 import yaml
 import uuid
@@ -90,11 +87,7 @@
                         # AFF4 Std v1.0 introduced the version file
                         versionTxt = version_segment.ReadAll()
                         #resolver.Close(version)
-<<<<<<< HEAD
                         version = parseProperties(versionTxt.decode("utf-8"))
-=======
-                        version = parseProperties(versionTxt)
->>>>>>> d79d6541
                         version = Version.create(version)
                         return (version, lexicon.standard)
                 except:
@@ -250,13 +243,8 @@
 
     def __exit__(self, exc_type, exc_value, traceback):
         # Return ourselves to the resolver cache.
-<<<<<<< HEAD
         self.resolver.Flush()
-        #return self
-=======
-        #self.resolver.Return(self)
         return self
->>>>>>> d79d6541
 
 class PreStdLogicalImageContainer(LogicalImageContainer):
     def __init__(self, version, volumeURN, resolver, lex):
@@ -285,11 +273,6 @@
     # logical images geater than this size are stored in ImageStreams
     # smaller ones in Zip Segments
     maxSegmentResidentSize = 1 * 1024 * 1024
-<<<<<<< HEAD
-    #maxSegmentResidentSize = 2
-=======
-    #maxSegmentResidentSize = 5
->>>>>>> d79d6541
 
     def __init__(self, version, volumeURN, resolver, lex):
         super(WritableLogicalImageContainer, self).__init__(version, volumeURN, resolver, lex)
