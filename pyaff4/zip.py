# Copyright 2014 Google Inc. All rights reserved.
#
# Licensed under the Apache License, Version 2.0 (the "License"); you may not
# use this file except in compliance with the License.  You may obtain a copy of
# the License at
#
# http://www.apache.org/licenses/LICENSE-2.0
#
# Unless required by applicable law or agreed to in writing, software
# distributed under the License is distributed on an "AS IS" BASIS, WITHOUT
# WARRANTIES OR CONDITIONS OF ANY KIND, either express or implied.  See the
# License for the specific language governing permissions and limitations under
# the License.

"""An implementation of the ZipFile based AFF4 volume."""
from __future__ import unicode_literals

from future import standard_library
standard_library.install_aliases()
from builtins import range
from builtins import object
import copy
import logging
import io
import zlib
import struct
import traceback

from pyaff4 import aff4
from pyaff4 import aff4_file
from pyaff4 import lexicon
from pyaff4 import rdfvalue
from pyaff4 import registry
from pyaff4 import struct_parser
from pyaff4 import utils, escaping
from pyaff4.version import Version

LOGGER = logging.getLogger("pyaff4")

# Compression modes we support inside Zip files (Note this is not the same as
# the aff4_image compression.
ZIP_STORED = 0
ZIP_DEFLATE = 8
# The field size at which we switch to zip64 semantics.
ZIP32_MAX_SIZE = 2**32 -1

BUFF_SIZE = 64 * 1024

# Flag for debugging zip (uses pre Zip64 so we can open using more Zip tools. Should be false for production.
ZIP_DEBUG = True

# Use unicode filenames per Appendix D of APPNOTE.TXT ( bit 11 EFS)
# produces zips that are openable correctly with Windows Explorer, WinRAR, and 7-ZIP
#   incompatible with MacOS shell compressor and doesnt display will with unzip (infozip)
USE_UNICODE = True

class EndCentralDirectory(struct_parser.CreateStruct(
        "EndCentralDirectory_t",
        definition="""
        uint32_t magic = 0x6054b50;
        uint16_t number_of_this_disk = 0;
        uint16_t disk_with_cd = 0;
        uint16_t total_entries_in_cd_on_disk;
        uint16_t total_entries_in_cd;
        uint32_t size_of_cd = 0xFFFFFFFF;
        uint32_t offset_of_cd = 0xFFFFFFFF;
        uint16_t comment_len = 0;
        """)):

    magic_string = b'PK\x05\x06'

    def IsValid(self):
        return self.magic == 0x6054b50

    @classmethod
    def FromBuffer(cls, buffer):
        """Instantiate an EndCentralDirectory from this buffer."""
        # Not enough data to contain an EndCentralDirectory
        if len(buffer) > cls.sizeof():
            # Scan the buffer backwards for an End of Central Directory magic
            end = len(buffer) - cls.sizeof() + 4
            while True:
                index = buffer.rfind(cls.magic_string, 0, end)
                if index < 0:
                    break

                end_cd = cls(buffer[index:])
                if end_cd.IsValid():
                    return end_cd, index

                end = index

        raise IOError("Unable to find EndCentralDirectory")


class CDFileHeader(struct_parser.CreateStruct(
        "CDFileHeader_t",
        """
        uint32_t magic = 0x2014b50;
        uint16_t version_made_by = 0x317;
        uint16_t version_needed = 0x14;
        uint16_t flags = 0x8;
        uint16_t compression_method;
        uint16_t dostime;
        uint16_t dosdate;
        uint32_t crc32;
        uint32_t compress_size = 0xFFFFFFFF;
        uint32_t file_size = 0xFFFFFFFF;
        uint16_t file_name_length;
        uint16_t extra_field_len = 0;
        uint16_t file_comment_length = 0;
        uint16_t disk_number_start = 0;
        uint16_t internal_file_attr = 0;
        uint32_t external_file_attr = 0o644 << 16L;
        uint32_t relative_offset_local_header = 0xffffffff;
        """)):
    def IsValid(self):
        return self.magic == 0x2014b50


class ZipFileHeader(struct_parser.CreateStruct(
        "ZipFileHeader_t",
        """
        uint32_t magic = 0x4034b50;
        uint16_t version = 0x14;
        uint16_t flags = 0x8;
        uint16_t compression_method;
        uint16_t lastmodtime;
        uint16_t lastmoddate;
        uint32_t crc32;
        int32_t compress_size;
        int32_t file_size;
        uint16_t file_name_length;
        uint16_t extra_field_len = 0;
        """)):

    def IsValid(self):
        return self.magic == 0x4034b50

# see APPNOTE.txt 4.5.3 -Zip64 Extended Information Extra Field (0x0001):
class Zip64FileHeaderExtensibleField(object):
    fields = [
        ["uint16_t", "header_id", 1],
        ["uint16_t", "data_size", 0],
        ["uint64_t", "file_size", None],
        ["uint64_t", "compress_size", None],
        ["uint64_t", "relative_offset_local_header", None],
        ["uint32_t", "disk_number_start", None]
    ]

    def __init__(self):
        self.fields = copy.deepcopy(self.fields)

    def format_string(self):
        return "<" + "".join(
            [struct_parser.format_string_map[t]
             for t, _, d in self.fields if d is not None])

    def sizeof(self):
        """Calculate the total size of the header."""
        return struct.calcsize(self.format_string())

    def empty(self):
        return [] == [d for _, _, d in self.fields[2:] if d is not None]

    def Pack(self):
        # Size of extra less the header.
        #self.Set("data_size", self.sizeof() - 4)
        self.data_size = self.sizeof()
        return struct.pack(self.format_string(),
                           *[v for t, _, v in self.fields if v is not None])

    def Get(self, field):
        for row in self.fields:
            if row[1] == field:
                return row[2]

        raise AttributeError("Unknown field %s." % field)

    def Set(self, field, value):
        for row in self.fields:
            if row[1] == field:
                row[2] = value
                return
        raise AttributeError("Unknown field %s." % field)


    @classmethod
    def FromBuffer(cls, fileRecord, buffer):
        result = cls()
        result.header_id = struct.unpack("H", buffer[0:2])[0]
        if result.header_id != 1:
            raise IOError("Invalid Zip64 Extended Information Extra Field")

        result.data_size = struct.unpack("H", buffer[2:4])[0]

        offset = 4
        if fileRecord.file_size == 0xFFFFFFFF:
            result.Set("file_size", struct.unpack("Q", buffer[offset:offset + 8])[0])
            offset += 8

        if fileRecord.compress_size == 0xFFFFFFFF:
            result.Set("compress_size", struct.unpack("Q", buffer[offset:offset + 8])[0])
            offset += 8

        if fileRecord.relative_offset_local_header == 0xFFFFFFFF:
            result.Set("relative_offset_local_header",
                  struct.unpack("Q", buffer[offset:offset + 8])[0])
            offset += 8

        if fileRecord.disk_number_start == 0xFFFF:
            result.Set("disk_number_start", struct.unpack("I", buffer[offset:offset + 4])[0])
            offset += 4

        return (result, offset)


class Zip64EndCD(struct_parser.CreateStruct(
        "Zip64EndCD_t",
        """
        uint32_t magic = 0x06064b50;
        uint64_t size_of_header = 0;
        uint16_t version_made_by = 0x2d;
        uint16_t version_needed = 0x2d;
        uint32_t number_of_disk = 0;
        uint32_t number_of_disk_with_cd = 0;
        uint64_t number_of_entries_in_volume;
        uint64_t total_entries_in_cd;
        uint64_t size_of_cd;
        uint64_t offset_of_cd;
        """)):

    magic_string = b'PK\x06\x06'

    def IsValid(self):
        return self.magic == 0x06064b50

    @classmethod
    def FromBuffer(cls, buffer):
        """Instantiate an EndCentralDirectory from this buffer."""
        # Not enough data to contain an EndCentralDirectory
        if len(buffer) > cls.sizeof():
            # Scan the buffer backwards for an End of Central Directory magic
            end = len(buffer) - cls.sizeof() + 4
            while True:
                index = buffer.rfind(cls.magic_string, 0, end)
                if index < 0:
                    break

                end_cd = cls(buffer[index:])
                if end_cd.IsValid():
                    return end_cd, index

                end = index

        raise IOError("Unable to find EndCentralDirectory")

class Zip64CDLocator(struct_parser.CreateStruct(
        "Zip64CDLocator_t",
        """
        uint32_t magic = 0x07064b50;
        uint32_t disk_with_cd = 0;
        uint64_t offset_of_end_cd;
        uint32_t number_of_disks = 1;
        """)):

    def IsValid(self):
        return (self.magic == 0x07064b50 and
                self.disk_with_cd == 0 and
                self.number_of_disks == 1)


class ZipInfo(object):
    def __init__(self, compression_method=0, compress_size=0,
                 file_size=0, filename="", local_header_offset=0,
                 crc32=0, lastmoddate=0, lastmodtime=0):
        self.compression_method = compression_method
        self.compress_size = compress_size
        self.file_size = file_size
        self.filename = filename
        self.local_header_offset = local_header_offset
        self.crc32 = crc32
        self.lastmoddate = lastmoddate
        self.lastmodtime = lastmodtime

        self.file_header_offset = None

    def WriteFileHeader(self, backing_store):
        if self.file_header_offset is None:
            self.file_header_offset = backing_store.Tell()

        encodedFilename = self.filename
        if USE_UNICODE:
            encodedFilename = self.filename.encode("utf-8")

        header = ZipFileHeader(
            crc32=self.crc32,
            compress_size=self.compress_size,
            file_size=self.file_size,
            file_name_length=len(encodedFilename),
            compression_method=self.compression_method,
            lastmodtime=self.lastmodtime,
            lastmoddate=self.lastmoddate,
            extra_field_len=0)

        if USE_UNICODE:
            header.flags = header.flags | (1 << 11)

        extra_header_64 = Zip64FileHeaderExtensibleField()
        if self.file_size > ZIP32_MAX_SIZE:
            header.file_size = 0xFFFFFFFF
            extra_header_64.Set("file_size", self.file_size)

        if self.compress_size > ZIP32_MAX_SIZE:
            header.compress_size = 0xFFFFFFFF
            extra_header_64.Set("compress_size", self.compress_size)

        # Only write the extra header if we have to.
        if not extra_header_64.empty():
            header.extra_field_len = extra_header_64.sizeof()

        backing_store.Seek(self.file_header_offset)
        backing_store.Write(header.Pack())
        backing_store.write(encodedFilename)

        if not extra_header_64.empty():
            backing_store.Write(extra_header_64.Pack())

    def WriteCDFileHeader(self, backing_store):
        encodedFilename = self.filename
        if USE_UNICODE:
            encodedFilename = self.filename.encode("utf-8")
        header = CDFileHeader(
            compression_method=self.compression_method,
            file_size=self.file_size,
            compress_size=self.compress_size,
            relative_offset_local_header=self.local_header_offset,
            crc32=self.crc32,
            file_name_length=len(encodedFilename),
            dostime=self.lastmodtime,
            dosdate=self.lastmoddate)

        if USE_UNICODE:
            header.flags = header.flags | (1 << 11)
        extra_header_64 = Zip64FileHeaderExtensibleField()
        if self.file_size > ZIP32_MAX_SIZE:
            header.file_size = 0xFFFFFFFF
            extra_header_64.Set("file_size", self.file_size)

        if self.compress_size > ZIP32_MAX_SIZE:
            header.compress_size = 0xFFFFFFFF
            extra_header_64.Set("compress_size", self.compress_size)

        if self.local_header_offset > ZIP32_MAX_SIZE:
            header.relative_offset_local_header = 0xFFFFFFFF
            extra_header_64.Set("relative_offset_local_header",
                                self.local_header_offset)

        # Only write the extra header if we have to.
        if not extra_header_64.empty():
            header.extra_field_len = extra_header_64.sizeof()

        backing_store.write(header.Pack())
        backing_store.write(encodedFilename)

        if not extra_header_64.empty():
            backing_store.write(extra_header_64.Pack())


class FileWrapper(object):
    """Maps a slice from a file URN."""

    def __init__(self, resolver, file_urn, slice_offset, slice_size):
        self.file_urn = file_urn
        self.resolver = resolver
        self.slice_size = slice_size
        self.slice_offset = slice_offset
        self.readptr = 0

    def seek(self, offset, whence=0):
        if whence == 0:
            self.readptr = offset
        elif whence == 1:
            self.readptr += offset
        elif whence == 2:
            self.readptr = self.slice_size + offset

    def tell(self):
        return self.readptr

    def read(self, length):
        with self.resolver.AFF4FactoryOpen(self.file_urn) as fd:
            fd.seek(self.slice_offset + self.readptr)
            to_read = min(self.slice_size - self.readptr, length)
            result = fd.read(to_read)
            self.readptr += len(result)

            return result


def DecompressBuffer(buffer):
    """Decompress using deflate a single buffer.

    We assume the buffer is not too large.
    """
    decompressor = zlib.decompressobj(-15)
    result = decompressor.decompress(buffer, len(buffer))

    return result + decompressor.flush()


class ZipFileSegment(aff4_file.FileBackedObject):
    compression_method = ZIP_STORED

    def LoadFromURN(self):
        owner_urn = self.resolver.Get(self.urn, lexicon.AFF4_STORED)
        with self.resolver.AFF4FactoryOpen(owner_urn) as owner:
            self.LoadFromZipFile(owner)

    def LoadFromZipFile(self, owner):
        """Read the segment data from the ZipFile owner."""
        # Parse the ZipFileHeader for this filename.
        zip_info = owner.members.get(self.urn)
        if zip_info is None:
            # The owner does not have this file yet - we add it when closing.
            self.fd = io.BytesIO()
            return

        backing_store_urn = owner.backing_store_urn
        with self.resolver.AFF4FactoryOpen(backing_store_urn) as backing_store:
            backing_store.Seek(
                zip_info.local_header_offset + owner.global_offset, 0)
            file_header = ZipFileHeader(
                backing_store.Read(ZipFileHeader.sizeof()))

            if not file_header.IsValid():
                raise IOError("Local file header invalid!")

            file_header_filename = ""
            if file_header.flags | (1 << 11):
                # decode the filename to UTF-8 if the EFS bit (bit 11) is set
                fn = backing_store.Read(file_header.file_name_length)
                file_header_filename = fn.decode("utf-8")
            else:
                # The filename should be null terminated.
                file_header_filename = backing_store.Read(
                    file_header.file_name_length).split(b"\x00")[0]

            if file_header_filename != zip_info.filename:
                msg = (u"Local filename %s different from "
                       u"central directory %s.") % (
                           file_header_filename, zip_info.filename)
                LOGGER.error(msg)
                raise IOError(msg)

            backing_store.Seek(file_header.extra_field_len, aff4.SEEK_CUR)

            buffer_size = zip_info.file_size
            if file_header.compression_method == ZIP_DEFLATE:
                # We write the entire file in a memory buffer if we need to
                # deflate it.
                self.compression_method = ZIP_DEFLATE
                c_buffer = backing_store.Read(zip_info.compress_size)
                decomp_buffer = DecompressBuffer(c_buffer)
                if len(decomp_buffer) != buffer_size:
                    LOGGER.info("Unable to decompress file %s", self.urn)
                    raise IOError()

                self.fd = io.BytesIO(decomp_buffer)

            elif file_header.compression_method == ZIP_STORED:
                # Otherwise we map a slice into it.
                self.fd = FileWrapper(self.resolver, backing_store_urn,
                                      backing_store.Tell(), buffer_size)

            else:
                LOGGER.info("Unsupported compression method.")
                raise NotImplementedError()

    def WriteStream(self, stream, progress=None):
        owner_urn = self.resolver.Get(self.urn, lexicon.AFF4_STORED)
        with self.resolver.AFF4FactoryOpen(owner_urn) as owner:
            owner.StreamAddMember(
                self.urn, stream, compression_method=self.compression_method,
                progress=progress)

    def Flush(self):
        if self.IsDirty():
            owner_urn = self.resolver.Get(self.urn, lexicon.AFF4_STORED)
            with self.resolver.AFF4FactoryOpen(owner_urn) as owner:
                self.Seek(0)

                # Copy ourselves into the owner.
                owner.StreamAddMember(
                    self.urn, self, self.compression_method)

        super(ZipFileSegment, self).Flush()

    def Close(self):
        pass


class ZipFile(aff4.AFF4Volume):
    def __init__(self,  *args, **kwargs):
        super(ZipFile, self).__init__( *args, **kwargs)
        self.children = set()
        # The members of this zip file. Keys is member URN, value is zip info.
        self.members = {}
        self.global_offset = 0
        try:
            self.version = kwargs["version"]
        except:
            self.version = Version(0,0, "pyaff4")

    def parse_cd(self, backing_store_urn):
        with self.resolver.AFF4FactoryOpen(backing_store_urn) as backing_store:
            # Find the End of Central Directory Record - We read about 4k of
            # data and scan for the header from the end, just in case there is
            # an archive comment appended to the end.
            backing_store.Seek(-BUFF_SIZE, 2)

            ecd_real_offset = backing_store.Tell()
            buffer = backing_store.Read(BUFF_SIZE)

            end_cd, buffer_offset = EndCentralDirectory.FromBuffer(buffer)

            urn_string = None

            ecd_real_offset += buffer_offset

            # Fetch the volume comment.
            if end_cd.comment_len > 0:
                backing_store.Seek(ecd_real_offset + end_cd.sizeof())
                urn_string = backing_store.Read(end_cd.comment_len)

                # trim trailing null if there
                if urn_string[end_cd.comment_len-1] == chr(0):
                    urn_string = urn_string[0:end_cd.comment_len-1]
                LOGGER.info("Loaded AFF4 volume URN %s from zip file.",
                            urn_string)

            #if end_cd.size_of_cd == 0xFFFFFFFF:
            #    end_cd, buffer_offset = Zip64EndCD.FromBuffer(buffer)



            #LOGGER.info("Found ECD at %#x", ecd_real_offset)



            # There is a catch 22 here - before we parse the ZipFile we dont
            # know the Volume's URN, but we need to know the URN so the
            # AFF4FactoryOpen() can open it. Therefore we start with a random
            # URN and then create a new ZipFile volume. After parsing the
            # central directory we discover our URN and therefore we can delete
            # the old, randomly selected URN.
            if urn_string and self.urn != urn_string:
                self.resolver.DeleteSubject(self.urn)
                self.urn.Set(utils.SmartUnicode(urn_string))

                # Set these triples so we know how to open the zip file again.
                self.resolver.Set(self.urn, lexicon.AFF4_TYPE, rdfvalue.URN(
                    lexicon.AFF4_ZIP_TYPE))
                self.resolver.Set(self.urn, lexicon.AFF4_STORED, rdfvalue.URN(
                    backing_store_urn))
                self.resolver.Set(backing_store_urn, lexicon.AFF4_CONTAINS,
                                  self.urn)

            directory_offset = end_cd.offset_of_cd
            directory_number_of_entries = end_cd.total_entries_in_cd

            # Traditional zip file - non 64 bit.
            if directory_offset > 0 and directory_offset != 0xffffffff:
                # The global difference between the zip file offsets and real
                # file offsets. This is non zero when the zip file was appended
                # to another file.
                self.global_offset = (
                    # Real ECD offset.
                    ecd_real_offset - end_cd.size_of_cd -

                    # Claimed CD offset.
                    directory_offset)

                LOGGER.info("Global offset: %#x", self.global_offset)

            # This is a 64 bit archive, find the Zip64EndCD.
            else:
                locator_real_offset = ecd_real_offset - Zip64CDLocator.sizeof()
                backing_store.Seek(locator_real_offset, 0)
                locator = Zip64CDLocator(
                    backing_store.Read(Zip64CDLocator.sizeof()))

                if not locator.IsValid():
                    raise IOError("Zip64CDLocator invalid or not supported.")

                # Although it may appear that we can use the Zip64CDLocator to
                # locate the Zip64EndCD record via it's offset_of_cd record this
                # is not quite so. If the zip file was appended to another file,
                # the offset_of_cd field will not be valid, as it still points
                # to the old offset. In this case we also need to know the
                # global shift.
                backing_store.Seek(
                    locator_real_offset - Zip64EndCD.sizeof(), 0)

                end_cd = Zip64EndCD(
                    backing_store.Read(Zip64EndCD.sizeof()))

                if not end_cd.IsValid():
                    LOGGER.error("Zip64EndCD magic not correct @%#x",
                                 locator_real_offset - Zip64EndCD.sizeof())
                    raise RuntimeError("Zip64EndCD magic not correct")

                directory_offset = end_cd.offset_of_cd
                directory_number_of_entries = end_cd.number_of_entries_in_volume

                # The global offset is now known:
                self.global_offset = (
                    # Real offset of the central directory.
                    locator_real_offset - Zip64EndCD.sizeof() -
                    end_cd.size_of_cd -

                    # The directory offset in zip file offsets.
                    directory_offset)

                LOGGER.info("Global offset: %#x", self.global_offset)

            # Now iterate over the directory and read all the ZipInfo structs.
            entry_offset = directory_offset
            for _ in range(directory_number_of_entries):
                backing_store.Seek(entry_offset + self.global_offset, 0)
                entry = CDFileHeader(
                    backing_store.Read(CDFileHeader.sizeof()))

                if not entry.IsValid():
                    LOGGER.info(
                        "CDFileHeader at offset %#x invalid", entry_offset)
                    raise RuntimeError()

                fn = backing_store.Read(entry.file_name_length)

                # decode the filename to UTF-8 if the EFS bit (bit 11) is set
                if entry.flags | (1 << 11):
                    fn = fn.decode("utf-8")

                zip_info = ZipInfo(
                    filename=fn,
                    local_header_offset=entry.relative_offset_local_header,
                    compression_method=entry.compression_method,
                    compress_size=entry.compress_size,
                    file_size=entry.file_size,
                    crc32=entry.crc32,
                    lastmoddate=entry.dosdate,
                    lastmodtime=entry.dostime)

                # Zip64 local header - parse the Zip64 extended information extra field.
                # This field isnt a struct, its a serialization
                #if zip_info.local_header_offset < 0 or zip_info.local_header_offset == 0xffffffff:
                if entry.extra_field_len > 0:
                    extrabuf = backing_store.Read(entry.extra_field_len)

                    extra, readbytes = Zip64FileHeaderExtensibleField.FromBuffer(
                        entry, extrabuf)
                    extrabuf = extrabuf[readbytes:]

                    if extra.header_id == 1:
                        if extra.Get("relative_offset_local_header") is not None:
                            zip_info.local_header_offset = (
                                extra.Get("relative_offset_local_header"))
                        if extra.Get("file_size") is not None:
                            zip_info.file_size = extra.Get("file_size")
                        if extra.Get("compress_size") is not None:
                            zip_info.compress_size = extra.Get("compress_size")
                            #break

                LOGGER.info("Found file %s @ %#x", zip_info.filename,
                            zip_info.local_header_offset)

                # Store this information in the resolver. Ths allows
                # segments to be directly opened by URN.
                member_urn = escaping.urn_from_member_name(
                    zip_info.filename, self.urn, self.version)

                self.resolver.Set(
                    member_urn, lexicon.AFF4_TYPE, rdfvalue.URN(
                        lexicon.AFF4_ZIP_SEGMENT_TYPE))

                self.resolver.Set(member_urn, lexicon.AFF4_STORED, self.urn)
                self.resolver.Set(member_urn, lexicon.AFF4_STREAM_SIZE,
                                  rdfvalue.XSDInteger(zip_info.file_size))
                self.members[member_urn] = zip_info

                # Go to the next entry.
                entry_offset += (entry.sizeof() +
                                 entry.file_name_length +
                                 entry.extra_field_len +
                                 entry.file_comment_length)

    @staticmethod
    def NewZipFile(resolver, vers, backing_store_urn):
        rdfvalue.AssertURN(backing_store_urn)
        if vers == None:
            vers = Version(0,1,"pyaff4")
        result = ZipFile(resolver, urn=None, version=vers)

        resolver.Set(result.urn, lexicon.AFF4_TYPE,
                     rdfvalue.URN(lexicon.AFF4_ZIP_TYPE))

        resolver.Set(result.urn, lexicon.AFF4_STORED,
                     rdfvalue.URN(backing_store_urn))

        return resolver.AFF4FactoryOpen(result.urn,  version=vers)

    def ContainsMember(self, arn):
        for member in self.members:
            if member == arn:
                return True
        return False

        #member_filename = escaping.member_name_for_urn(child_urn, self.version, self.urn, use_unicode=USE_UNICODE)


    def CreateMember(self, child_urn):
        member_filename = escaping.member_name_for_urn(child_urn, self.version, self.urn, use_unicode=USE_UNICODE)
<<<<<<< HEAD

        return self.CreateZipSegment(member_filename, arn=child_urn)

=======

        return self.CreateZipSegment(member_filename, arn=child_urn)

>>>>>>> d79d6541
    def CreateZipSegment(self, filename, arn=None):
        self.MarkDirty()
        segment_urn = arn
        if arn is None:
            segment_urn = escaping.urn_from_member_name(filename, self.urn, self.version)

        # Is it in the cache?
        res = self.resolver.CacheGet(segment_urn)
        if res:
            return res

        self.resolver.Set(
            segment_urn, lexicon.AFF4_TYPE,
            rdfvalue.URN(lexicon.AFF4_ZIP_SEGMENT_TYPE))

        self.resolver.Set(segment_urn, lexicon.AFF4_STORED, self.urn)

        #  Keep track of all the segments we issue.
        self.children.add(segment_urn)

        result = ZipFileSegment(resolver=self.resolver, urn=segment_urn)
        result.LoadFromZipFile(self)

        # FIXME commenting due to unicode logging issue
        #LOGGER.info(u"Creating ZipFileSegment %s",
        #            result.urn.SerializeToString())

        # Add the new object to the object cache.
        return self.resolver.CachePut(result)



    def OpenZipSegment(self, filename):
        # Is it already in the cache?
        segment_urn = escaping.urn_from_member_name(filename, self.urn, self.version)
        if segment_urn not in self.members:
            raise IOError("Segment %s does not exist yet" % filename)

        res = self.resolver.CacheGet(segment_urn)

        if res:
            LOGGER.info("Openning ZipFileSegment (cached) %s", res.urn)
            return res

        result = ZipFileSegment(resolver=self.resolver, urn=segment_urn)
        result.LoadFromZipFile(owner=self)

        LOGGER.info("Openning ZipFileSegment %s", result.urn)

        return self.resolver.CachePut(result)

    def LoadFromURN(self):
        self.backing_store_urn = self.resolver.Get(
            self.urn, lexicon.AFF4_STORED)

        if not self.backing_store_urn:
            raise IOError("Unable to load backing urn.")

        try:
            self.parse_cd(self.backing_store_urn)
        except IOError:
            # If we can not parse a CD from the zip file, this is fine, we just
            # append an AFF4 volume to it, or make a new file.
            return

        # Load the turtle metadata.
        with self.OpenZipSegment("information.turtle") as fd:
            self.resolver.LoadFromTurtle(fd)

    def StreamAddMember(self, member_urn, stream,
                        compression_method=ZIP_STORED,
                        progress=None):
        """An efficient interface to add a new archive member.

        Args:
          member_urn: The new member URN to be added.
          stream: A file-like object (with read() method) that generates data to
            be written as the member.
          compression_method: How to compress the member.

        """
        if progress is None:
            progress = aff4.EMPTY_PROGRESS

        backing_store_urn = self.resolver.Get(self.urn, lexicon.AFF4_STORED)
        with self.resolver.AFF4FactoryOpen(backing_store_urn) as backing_store:
            LOGGER.info("Writing member %s", member_urn)

            # Append member at the end of the file.
            backing_store.Seek(0, aff4.SEEK_END)

            # zip_info offsets are relative to the start of the zip file (take
            # global_offset into account).
            zip_info = ZipInfo(
                local_header_offset=backing_store.Tell() - self.global_offset,
                filename=escaping.member_name_for_urn(member_urn, self.version, self.urn, use_unicode=USE_UNICODE),
                file_size=0, crc32=0, compression_method=compression_method)

            # For now we do not support streamed writing so we need to seek back
            # to this position later with an updated crc32.
            zip_info.WriteFileHeader(backing_store)
            if compression_method == ZIP_DEFLATE:
                zip_info.compression_method = ZIP_DEFLATE
                compressor = zlib.compressobj(zlib.Z_DEFAULT_COMPRESSION,
                                              zlib.DEFLATED, -15)
                while True:
                    data = stream.read(BUFF_SIZE)
                    if not data:
                        break

                    c_data = compressor.compress(data)
                    zip_info.compress_size += len(c_data)
                    zip_info.file_size += len(data)
                    # Python 2 erronously returns a signed int here.
                    zip_info.crc32 = zlib.crc32(data, zip_info.crc32) & 0xffffffff
                    backing_store.Write(c_data)
                    progress.Report(zip_info.file_size)

                # Finalize the compressor.
                c_data = compressor.flush()
                zip_info.compress_size += len(c_data)
                backing_store.Write(c_data)

            # Just write the data directly.
            elif compression_method == ZIP_STORED:
                zip_info.compression_method = ZIP_STORED
                while True:
                    data = stream.read(BUFF_SIZE)
                    if not data:
                        break

                    zip_info.compress_size += len(data)
                    zip_info.file_size += len(data)
                    # Python 2 erronously returns a signed int here.
                    zip_info.crc32 = zlib.crc32(data, zip_info.crc32) & 0xffffffff
                    progress.Report(zip_info.file_size)
                    backing_store.Write(data)
            else:
                raise RuntimeError("Unsupported compression method")

            # Update the local file header now that CRC32 is calculated.
            zip_info.WriteFileHeader(backing_store)
            self.members[member_urn] = zip_info

    def Flush(self):
        # If the zip file was changed, re-write the central directory.
        if self.IsDirty():
            # First Flush all our children, but only if they are still in the
            # cache.
            while len(self.children):
                for child in list(self.children):
                    with self.resolver.CacheGet(child) as obj:
                        obj.Flush()

                    self.children.remove(child)

            # Add the turtle file to the volume.
            with self.CreateZipSegment(u"information.turtle") as turtle_segment:
                turtle_segment.compression_method = ZIP_DEFLATE

                self.resolver.DumpToTurtle(self.urn, stream=turtle_segment)
                turtle_segment.Flush()

            # Write the central directory.
            self.write_zip64_CD()

        super(ZipFile, self).Flush()

    def write_zip64_CD(self):
        backing_store_urn = self.resolver.Get(self.urn, lexicon.AFF4_STORED)
        with self.resolver.AFF4FactoryOpen(backing_store_urn) as backing_store:
            # We write to a memory stream first, and then copy it into the
            # backing_store at once. This really helps when we have lots of
            # members in the zip archive.
            cd_stream = io.BytesIO()

            # Append a new central directory to the end of the zip file.
            backing_store.Seek(0, aff4.SEEK_END)

            # The real start of the ECD.
            ecd_real_offset = backing_store.Tell()

            total_entries = len(self.members)
            for urn, zip_info in list(self.members.items()):
                LOGGER.info("Writing CD entry for %s", urn)
                zip_info.WriteCDFileHeader(cd_stream)

            offset_of_end_cd = cd_stream.tell() + ecd_real_offset - self.global_offset
            size_of_cd = cd_stream.tell()
            offset_of_cd = offset_of_end_cd - size_of_cd
            urn_string = self.urn.SerializeToString()
<<<<<<< HEAD

            # the following is included for debugging the zip implementation.
            # for small zip files, enable output to non-zip64 containers
            # NOT TO BE USED IN PRODUCTION
            if not ZIP_DEBUG or offset_of_cd > ZIP32_MAX_SIZE or size_of_cd > ZIP32_MAX_SIZE:
                # only write zip64 headers if needed
                locator = Zip64CDLocator(
                    offset_of_end_cd=(offset_of_end_cd))

=======

            # the following is included for debugging the zip implementation.
            # for small zip files, enable output to non-zip64 containers
            # NOT TO BE USED IN PRODUCTION
            if not ZIP_DEBUG or offset_of_cd > ZIP32_MAX_SIZE or size_of_cd > ZIP32_MAX_SIZE:
                # only write zip64 headers if needed
                locator = Zip64CDLocator(
                    offset_of_end_cd=(offset_of_end_cd))

>>>>>>> d79d6541
                end_cd = Zip64EndCD(
                    size_of_header=Zip64EndCD.sizeof()-12,
                    number_of_entries_in_volume=total_entries,
                    number_of_entries_in_total=total_entries,
                    size_of_cd=size_of_cd,
                    offset_of_cd=offset_of_cd)

                LOGGER.info("Writing Zip64EndCD at %#x",
                            cd_stream.tell() + ecd_real_offset)
                cd_stream.write(end_cd.Pack())
                cd_stream.write(locator.Pack())

            end = EndCentralDirectory(
                total_entries_in_cd_on_disk=len(self.members),
                total_entries_in_cd=len(self.members),
                comment_len=len(urn_string),
                offset_of_cd = offset_of_cd,
                size_of_cd = size_of_cd)

            if size_of_cd > ZIP32_MAX_SIZE or not ZIP_DEBUG :
                end.size_of_cd = 0xffffffff

            if offset_of_end_cd > ZIP32_MAX_SIZE or not ZIP_DEBUG :
                end.offset_of_cd = 0xffffffff

            LOGGER.info("Writing ECD at %#x",
                        cd_stream.tell() + ecd_real_offset)

            cd_stream.write(end.Pack())
            cd_stream.write(utils.SmartStr(urn_string))

            # Now copy the cd_stream into the backing_store in one write
            # operation.
            backing_store.write(cd_stream.getvalue())

    def Close(self):
        pass

registry.AFF4_TYPE_MAP[lexicon.AFF4_ZIP_TYPE] = ZipFile
registry.AFF4_TYPE_MAP[lexicon.AFF4_ZIP_SEGMENT_TYPE] = ZipFileSegment<|MERGE_RESOLUTION|>--- conflicted
+++ resolved
@@ -721,15 +721,8 @@
 
     def CreateMember(self, child_urn):
         member_filename = escaping.member_name_for_urn(child_urn, self.version, self.urn, use_unicode=USE_UNICODE)
-<<<<<<< HEAD
-
         return self.CreateZipSegment(member_filename, arn=child_urn)
 
-=======
-
-        return self.CreateZipSegment(member_filename, arn=child_urn)
-
->>>>>>> d79d6541
     def CreateZipSegment(self, filename, arn=None):
         self.MarkDirty()
         segment_urn = arn
@@ -921,7 +914,6 @@
             size_of_cd = cd_stream.tell()
             offset_of_cd = offset_of_end_cd - size_of_cd
             urn_string = self.urn.SerializeToString()
-<<<<<<< HEAD
 
             # the following is included for debugging the zip implementation.
             # for small zip files, enable output to non-zip64 containers
@@ -931,17 +923,6 @@
                 locator = Zip64CDLocator(
                     offset_of_end_cd=(offset_of_end_cd))
 
-=======
-
-            # the following is included for debugging the zip implementation.
-            # for small zip files, enable output to non-zip64 containers
-            # NOT TO BE USED IN PRODUCTION
-            if not ZIP_DEBUG or offset_of_cd > ZIP32_MAX_SIZE or size_of_cd > ZIP32_MAX_SIZE:
-                # only write zip64 headers if needed
-                locator = Zip64CDLocator(
-                    offset_of_end_cd=(offset_of_end_cd))
-
->>>>>>> d79d6541
                 end_cd = Zip64EndCD(
                     size_of_header=Zip64EndCD.sizeof()-12,
                     number_of_entries_in_volume=total_entries,
