# Copyright 2016-2018 Schatz Forensic Pty Ltd. All rights reserved.
#
# Licensed under the Apache License, Version 2.0 (the "License"); you may not
# use this file except in compliance with the License.  You may obtain a copy of
# the License at
#
# http://www.apache.org/licenses/LICENSE-2.0
#
# Unless required by applicable law or agreed to in writing, software
# distributed under the License is distributed on an "AS IS" BASIS, WITHOUT
# WARRANTIES OR CONDITIONS OF ANY KIND, either express or implied.  See the
# License for the specific language governing permissions and limitations under
# the License.

import os
import platform
from pyaff4 import lexicon, rdfvalue
from pyaff4 import statx
import time
import tzlocal
import pytz
from datetime import datetime
from dateutil.parser import parse
import traceback

class FSMetadata(object):
    def __init__(self, urn, name, length):
        self.name = name
        self.length = length
        self.urn = urn

    def store(self, resolver):
        resolver.Set(self.urn, rdfvalue.URN(lexicon.size), rdfvalue.XSDInteger(self.length))
        resolver.Set(self.urn, rdfvalue.URN(lexicon.name), rdfvalue.XSDInteger(self.name))

    @staticmethod
    def createFromTarInfo(filename, tarinfo):
        size = tarinfo.size
        local_tz = tzlocal.get_localzone()
        lastWritten = datetime.fromtimestamp(tarinfo.mtime, local_tz)
        accessed = datetime.fromtimestamp(int(tarinfo.pax_headers["atime"]), local_tz)
        recordChanged = datetime.fromtimestamp(int(tarinfo.pax_headers["ctime"]), local_tz)
        # addedDate  ?? todo
        return UnixMetadata(filename, filename, size, lastWritten, accessed, recordChanged)

    @staticmethod
    def createFromSFTPAttr(filename, attr):
        size = attr.st_size
        local_tz = tzlocal.get_localzone()
        lastWritten = datetime.fromtimestamp(attr.st_mtime, local_tz)
        accessed = datetime.fromtimestamp(attr.st_atime, local_tz)
        #recordChanged = datetime.fromtimestamp(attr.st_ctime, local_tz)
        # addedDate  ?? todo
        return UnixMetadata(filename, filename, size, lastWritten, accessed, 0)

    @staticmethod
    def create(filename):
        s = os.stat(filename)
        p = platform.system()
        local_tz = tzlocal.get_localzone()

        if p == "Windows":
            size = s.st_size
            birthTime = datetime.fromtimestamp(s.st_ctime, local_tz)
            lastWritten = datetime.fromtimestamp(s.st_mtime, local_tz)
            accessed = datetime.fromtimestamp(s.st_atime, local_tz)

            return WindowsFSMetadata(filename, filename, size, lastWritten, accessed, birthTime)
        elif p == "Darwin":
            # https://forensic4cast.com/2016/10/macos-file-movements/
            size = s.st_size
            birthTime = datetime.fromtimestamp(s.st_birthtime, local_tz)
            lastWritten = datetime.fromtimestamp(s.st_mtime, local_tz)
            accessed = datetime.fromtimestamp(s.st_atime, local_tz)
            recordChanged = datetime.fromtimestamp(s.st_ctime, local_tz)
            # addedDate  ?? todo
            return MacOSFSMetadata(filename, filename, size, lastWritten, accessed, recordChanged, birthTime)
        elif p == "Linux":
            size = s.st_size
            lastWritten = datetime.fromtimestamp(s.st_mtime, local_tz)
            accessed = datetime.fromtimestamp(s.st_atime, local_tz)
            recordChanged = datetime.fromtimestamp(s.st_ctime, local_tz)

            sx = statx.statx(filename)
            birthTime = datetime.fromtimestamp(sx.get_btime(), local_tz)
            return LinuxFSMetadata(filename, filename, size, lastWritten, accessed, recordChanged, birthTime)

<<<<<<< HEAD
class UnixMetadata(FSMetadata):
    def __init__(self, urn, name, size, lastWritten, lastAccessed, recordChanged):
        super(UnixMetadata, self).__init__(urn, name, size)
=======

class LinuxFSMetadata(FSMetadata):
    def __init__(self, urn, name, size, lastWritten, lastAccessed, recordChanged, birthTime):
        super(LinuxFSMetadata, self).__init__(urn, name, size)
>>>>>>> f17d91fb
        self.lastWritten = lastWritten
        self.lastAccessed = lastAccessed
        self.recordChanged = recordChanged
        self.birthTime = birthTime

    def store(self, resolver):
        resolver.Set(self.urn, rdfvalue.URN(lexicon.AFF4_STREAM_SIZE), rdfvalue.XSDInteger(self.length))
        resolver.Set(self.urn, rdfvalue.URN(lexicon.standard11.lastWritten), rdfvalue.XSDDateTime(self.lastWritten))
        resolver.Set(self.urn, rdfvalue.URN(lexicon.standard11.lastAccessed), rdfvalue.XSDDateTime(self.lastAccessed))
        resolver.Set(self.urn, rdfvalue.URN(lexicon.standard11.recordChanged), rdfvalue.XSDDateTime(self.recordChanged))
        resolver.Set(self.urn, rdfvalue.URN(lexicon.standard11.birthTime), rdfvalue.XSDDateTime(self.birthTime))

class LinuxFSMetadata(UnixMetadata):
    def __init__(self, urn, name, size, lastWritten, lastAccessed, recordChanged):
        super(LinuxFSMetadata, self).__init__(urn, name, size, lastWritten, lastAccessed, recordChanged)


class MacOSFSMetadata(FSMetadata):
    def __init__(self, urn, name, size, lastWritten, lastAccessed, recordChanged, birthTime):
        super(MacOSFSMetadata, self).__init__(urn, name, size)
        self.birthTime = birthTime

    def store(self, resolver):
        super(MacOSFSMetadata, self).store(resolver)
        resolver.Set(self.urn, rdfvalue.URN(lexicon.standard11.birthTime), rdfvalue.XSDDateTime(self.birthTime))


class WindowsFSMetadata(FSMetadata):
    def __init__(self, urn, name, size, lastWritten, lastAccessed, birthTime):
        super(WindowsFSMetadata, self).__init__(urn, name, size)
        self.lastWritten = lastWritten
        self.lastAccessed = lastAccessed
        self.birthTime = birthTime

    def store(self, resolver):
        resolver.Set(self.urn, rdfvalue.URN(lexicon.AFF4_STREAM_SIZE), rdfvalue.XSDInteger(self.length))
        resolver.Set(self.urn, rdfvalue.URN(lexicon.standard11.lastWritten), rdfvalue.XSDDateTime(self.lastWritten))
        resolver.Set(self.urn, rdfvalue.URN(lexicon.standard11.lastAccessed), rdfvalue.XSDDateTime(self.lastAccessed))
        resolver.Set(self.urn, rdfvalue.URN(lexicon.standard11.birthTime), rdfvalue.XSDDateTime(self.birthTime))
<<<<<<< HEAD

def resetTimestampsPosix(destFile, lastWritten, lastAccessed, recordChanged, birthTime):
    try:
        lw = parse(lastWritten.value)
        la = parse(lastWritten.value)
        os.utime(destFile, ((la - epoch).total_seconds(), (lw - epoch).total_seconds()))
    except Exception, err:
        traceback.print_exc()

# default implementation does nothing at present on non posix environments
def resetTimestampsNone(destFile, lastWritten, lastAccessed, recordChanged, birthTime):
    pass

resetTimestamps = resetTimestampsNone
epoch = datetime(1970, 1, 1, tzinfo=pytz.utc)

p = platform.system()
if p == "Darwin" or p == "Linux":
    resetTimestamps = resetTimestampsPosix
=======
>>>>>>> f17d91fb
<|MERGE_RESOLUTION|>--- conflicted
+++ resolved
@@ -77,6 +77,7 @@
             return MacOSFSMetadata(filename, filename, size, lastWritten, accessed, recordChanged, birthTime)
         elif p == "Linux":
             size = s.st_size
+            # TODO: birthTime
             lastWritten = datetime.fromtimestamp(s.st_mtime, local_tz)
             accessed = datetime.fromtimestamp(s.st_atime, local_tz)
             recordChanged = datetime.fromtimestamp(s.st_ctime, local_tz)
@@ -85,16 +86,9 @@
             birthTime = datetime.fromtimestamp(sx.get_btime(), local_tz)
             return LinuxFSMetadata(filename, filename, size, lastWritten, accessed, recordChanged, birthTime)
 
-<<<<<<< HEAD
 class UnixMetadata(FSMetadata):
     def __init__(self, urn, name, size, lastWritten, lastAccessed, recordChanged):
         super(UnixMetadata, self).__init__(urn, name, size)
-=======
-
-class LinuxFSMetadata(FSMetadata):
-    def __init__(self, urn, name, size, lastWritten, lastAccessed, recordChanged, birthTime):
-        super(LinuxFSMetadata, self).__init__(urn, name, size)
->>>>>>> f17d91fb
         self.lastWritten = lastWritten
         self.lastAccessed = lastAccessed
         self.recordChanged = recordChanged
@@ -115,10 +109,16 @@
 class MacOSFSMetadata(FSMetadata):
     def __init__(self, urn, name, size, lastWritten, lastAccessed, recordChanged, birthTime):
         super(MacOSFSMetadata, self).__init__(urn, name, size)
+        self.lastWritten = lastWritten
+        self.lastAccessed = lastAccessed
+        self.recordChanged = recordChanged
         self.birthTime = birthTime
 
     def store(self, resolver):
-        super(MacOSFSMetadata, self).store(resolver)
+        resolver.Set(self.urn, rdfvalue.URN(lexicon.AFF4_STREAM_SIZE), rdfvalue.XSDInteger(self.length))
+        resolver.Set(self.urn, rdfvalue.URN(lexicon.standard11.lastWritten), rdfvalue.XSDDateTime(self.lastWritten))
+        resolver.Set(self.urn, rdfvalue.URN(lexicon.standard11.lastAccessed), rdfvalue.XSDDateTime(self.lastAccessed))
+        resolver.Set(self.urn, rdfvalue.URN(lexicon.standard11.recordChanged), rdfvalue.XSDDateTime(self.recordChanged))
         resolver.Set(self.urn, rdfvalue.URN(lexicon.standard11.birthTime), rdfvalue.XSDDateTime(self.birthTime))
 
 
@@ -134,7 +134,6 @@
         resolver.Set(self.urn, rdfvalue.URN(lexicon.standard11.lastWritten), rdfvalue.XSDDateTime(self.lastWritten))
         resolver.Set(self.urn, rdfvalue.URN(lexicon.standard11.lastAccessed), rdfvalue.XSDDateTime(self.lastAccessed))
         resolver.Set(self.urn, rdfvalue.URN(lexicon.standard11.birthTime), rdfvalue.XSDDateTime(self.birthTime))
-<<<<<<< HEAD
 
 def resetTimestampsPosix(destFile, lastWritten, lastAccessed, recordChanged, birthTime):
     try:
@@ -153,6 +152,4 @@
 
 p = platform.system()
 if p == "Darwin" or p == "Linux":
-    resetTimestamps = resetTimestampsPosix
-=======
->>>>>>> f17d91fb
+    resetTimestamps = resetTimestampsPosix