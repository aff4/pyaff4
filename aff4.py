--- conflicted
+++ resolved
@@ -241,7 +241,7 @@
             volume = container.Container.createURN(resolver, container_urn)
             print("Creating AFF4Container: file://%s <%s>" % (container_name, volume.urn))
         else:
-            volume = container.Container.openURNtoContainer(container_urn, mode="+")
+            volume = container.Container.openURNtoContainer(container_urn, mode="+", resolver=resolver)
             print("Appending to AFF4Container: file://%s <%s>" % (container_name, volume.urn))
 
         with volume as volume:
@@ -411,11 +411,7 @@
         extract(dest, args.srcFiles, args.folder)
     elif args.extract_all == True:
         dest = args.aff4container
-<<<<<<< HEAD
-        extractAll(args.srcFiles[0], dest)
-=======
         extractAll(dest, args.folder)
->>>>>>> c7a5da60
     elif args.ingest == True:
         dest = args.aff4container
         ingestZipfile(dest, args.srcFiles, False, args.paranoid)
